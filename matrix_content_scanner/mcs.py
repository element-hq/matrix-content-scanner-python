--- conflicted
+++ resolved
@@ -16,15 +16,7 @@
 import sys
 from functools import cached_property
 
-<<<<<<< HEAD
-import twisted
 import yaml
-from twisted.internet import asyncioreactor
-from twisted.internet.interfaces import IReactorCore, IReactorTCP
-from twisted.python import log
-=======
-import yaml
->>>>>>> c8b74965
 from yaml.scanner import ScannerError
 
 from matrix_content_scanner import logutils
@@ -36,9 +28,6 @@
 from matrix_content_scanner.utils.errors import ConfigError
 
 logger = logging.getLogger(__name__)
-
-# Always use Twisted's asyncio reactor, because we need to use Futures in the scanner.
-asyncioreactor.install()
 
 
 class MatrixContentScanner:
