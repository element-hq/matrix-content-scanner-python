--- conflicted
+++ resolved
@@ -13,12 +13,8 @@
 #  limitations under the License.
 import asyncio
 import copy
-<<<<<<< HEAD
 from typing import Any, Dict, List, Optional
-=======
-from typing import Dict, List, Optional
 from unittest import IsolatedAsyncioTestCase
->>>>>>> c8b74965
 from unittest.mock import Mock
 
 from multidict import CIMultiDict, CIMultiDictProxy
